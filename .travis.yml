sudo: required

language: python
python:
  - "2.7"

services:
  - docker

env:
  DOCKER_COMPOSE_VERSION: 1.8.1

before_install:
  - sudo rm /usr/local/bin/docker-compose
  - curl -L https://github.com/docker/compose/releases/download/${DOCKER_COMPOSE_VERSION}/docker-compose-`uname -s`-`uname -m` > docker-compose
  - chmod +x docker-compose
  - sudo mv docker-compose /usr/local/bin

install:
  - docker-compose up --build -d

<<<<<<< HEAD
script: ./wait-for-it.sh localhost:8000 -- docker-compose exec webapp python manage.py test
=======
script: docker-compose exec webapp "/webodm/wait-for-it.sh localhost:8000 -- python manage.py test"
>>>>>>> fb5b8170
<|MERGE_RESOLUTION|>--- conflicted
+++ resolved
@@ -19,8 +19,4 @@
 install:
   - docker-compose up --build -d
 
-<<<<<<< HEAD
-script: ./wait-for-it.sh localhost:8000 -- docker-compose exec webapp python manage.py test
-=======
-script: docker-compose exec webapp "/webodm/wait-for-it.sh localhost:8000 -- python manage.py test"
->>>>>>> fb5b8170
+script: ./wait-for-it.sh localhost:8000 -- docker-compose exec webapp python manage.py test