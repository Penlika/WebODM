import logging
from apscheduler.schedulers.background import BackgroundScheduler
from apscheduler.schedulers import SchedulerAlreadyRunningError, SchedulerNotRunningError
from threading import Thread, Lock
from multiprocessing.dummy import Pool as ThreadPool 
from nodeodm.models import ProcessingNode
from app.models import Task
from django.db.models import Q
from django import db
import random

logger = logging.getLogger('app.logger')
scheduler = BackgroundScheduler()
threads = [] # Keep track of alive threads

def background(func):
    """
    Adds background={True|False} param to any function
    so that we can call update_nodes_info(background=True) from the outside
    """
    def wrapper(*args,**kwargs):
        background = kwargs.get('background', False)
        if 'background' in kwargs: del kwargs['background']

        if background:
<<<<<<< HEAD
            # Need to initialize reference to variable in order 
            # to use it from a decorator: http://stackoverflow.com/questions/10913060/local-variable-referenced-before-assignment-for-decorator 
            threads_local = threads

            t = Thread(target=func)
            threads_local.append(t)
            threads_local = filter(lambda u: u.is_alive(), threads_local)
=======
            # Create a function that closes all 
            # db connections at the end of the thread
            # This is necessary to make sure we don't leave
            # open connections lying around. 
            def execute_and_close_db():
                ret = None
                try:
                    ret = func(*args, **kwargs)
                finally:
                    db.connections.close_all()
                return ret

            t = Thread(target=execute_and_close_db)
>>>>>>> af323a15
            t.start()
            return t
        else:
            return func(*args, **kwargs)
    return wrapper

<<<<<<< HEAD
=======

>>>>>>> af323a15
@background
def update_nodes_info():
    processing_nodes = ProcessingNode.objects.all()
    for processing_node in processing_nodes:
        processing_node.update_node_info()


tasks_mutex = Lock()

@background
def process_pending_tasks():
    tasks = []
    try:
        tasks_mutex.acquire()

        # All tasks that have a processing node assigned
        # but don't have a UUID
        # and that are not locked (being processed by another thread)
        tasks = Task.objects.filter(Q(uuid='') | Q(status__in=[10, 20])).exclude(Q(processing_node=None) | Q(processing_lock=True))
        for task in tasks:
            logger.info("Acquiring lock: {}".format(task))
            task.processing_lock = True
            task.save()
    finally:
        tasks_mutex.release()

    def process(task):
        task.process()
        task.processing_lock = False
        task.save()

    if tasks.count() > 0:
        pool = ThreadPool(tasks.count())
        pool.map(process, tasks, chunksize=1)
        pool.close()
        pool.join()

def setup():
    logger.info("Starting background scheduler...")
    try:
        scheduler.start()
        scheduler.add_job(update_nodes_info, 'interval', seconds=30)
        scheduler.add_job(process_pending_tasks, 'interval', seconds=5)
    except SchedulerAlreadyRunningError:
        logger.warn("Scheduler already running (this is OK while testing)")

def teardown():
    logger.info("Stopping scheduler...")
    for t in threads: t.join()
    try:
        scheduler.shutdown()
    except SchedulerNotRunningError:
        logger.warn("Scheduler not running")
    logger.info("Scheduler stopped")<|MERGE_RESOLUTION|>--- conflicted
+++ resolved
@@ -11,7 +11,6 @@
 
 logger = logging.getLogger('app.logger')
 scheduler = BackgroundScheduler()
-threads = [] # Keep track of alive threads
 
 def background(func):
     """
@@ -23,15 +22,6 @@
         if 'background' in kwargs: del kwargs['background']
 
         if background:
-<<<<<<< HEAD
-            # Need to initialize reference to variable in order 
-            # to use it from a decorator: http://stackoverflow.com/questions/10913060/local-variable-referenced-before-assignment-for-decorator 
-            threads_local = threads
-
-            t = Thread(target=func)
-            threads_local.append(t)
-            threads_local = filter(lambda u: u.is_alive(), threads_local)
-=======
             # Create a function that closes all 
             # db connections at the end of the thread
             # This is necessary to make sure we don't leave
@@ -45,17 +35,13 @@
                 return ret
 
             t = Thread(target=execute_and_close_db)
->>>>>>> af323a15
             t.start()
             return t
         else:
             return func(*args, **kwargs)
     return wrapper
 
-<<<<<<< HEAD
-=======
 
->>>>>>> af323a15
 @background
 def update_nodes_info():
     processing_nodes = ProcessingNode.objects.all()
@@ -104,9 +90,8 @@
 
 def teardown():
     logger.info("Stopping scheduler...")
-    for t in threads: t.join()
     try:
         scheduler.shutdown()
+        logger.info("Scheduler stopped")
     except SchedulerNotRunningError:
-        logger.warn("Scheduler not running")
-    logger.info("Scheduler stopped")+        logger.warn("Scheduler not running")